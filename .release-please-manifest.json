--- conflicted
+++ resolved
@@ -1,11 +1,5 @@
 {
-<<<<<<< HEAD
-  ".": "0.1.1",
+  ".": "0.1.2",
   "charts/ephemeral": "0.1.2",
-  "ephemeral-java-client": "0.1.1"
-=======
-  ".": "0.1.2",
-  "charts/ephemeral": "0.1.1",
   "ephemeral-java-client": "0.1.2"
->>>>>>> 63e92501
 }