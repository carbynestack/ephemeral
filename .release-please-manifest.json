{
<<<<<<< HEAD
  ".": "0.1.0",
  "charts/ephemeral": "0.1.1",
=======
  ".": "0.1.1",
  "charts/ephemeral": "0.1.0",
>>>>>>> 2a980855
  "ephemeral-java-client": "0.1.0"
}<|MERGE_RESOLUTION|>--- conflicted
+++ resolved
@@ -1,10 +1,5 @@
 {
-<<<<<<< HEAD
-  ".": "0.1.0",
+  ".": "0.1.1",
   "charts/ephemeral": "0.1.1",
-=======
-  ".": "0.1.1",
-  "charts/ephemeral": "0.1.0",
->>>>>>> 2a980855
   "ephemeral-java-client": "0.1.0"
 }